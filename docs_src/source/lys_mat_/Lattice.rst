Lattice module
--------------------

.. autoclass:: lys_mat.Lattice.CartesianLattice
<<<<<<< HEAD
=======
   :members:
   :undoc-members:
   :inherited-members:
   :show-inheritance:

.. autoclass:: lys_mat.Lattice.Lattice
>>>>>>> 811335e9
   :members:
   :undoc-members:
   :inherited-members:
   :show-inheritance:<|MERGE_RESOLUTION|>--- conflicted
+++ resolved
@@ -2,15 +2,6 @@
 --------------------
 
 .. autoclass:: lys_mat.Lattice.CartesianLattice
-<<<<<<< HEAD
-=======
-   :members:
-   :undoc-members:
-   :inherited-members:
-   :show-inheritance:
-
-.. autoclass:: lys_mat.Lattice.Lattice
->>>>>>> 811335e9
    :members:
    :undoc-members:
    :inherited-members:
