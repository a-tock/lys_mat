--- conflicted
+++ resolved
@@ -127,7 +127,6 @@
 
         return ", ".join([key + " = " + ("{:}" if spf.isSympyObject(value) else "{:.5f}").format(value) for key, value in zip(["a", "b", "c", "alpha", "beta", "gamma"], self._cell)]) + "\n"
 
-<<<<<<< HEAD
     def volume(self):
         """
         Returns the volume of the unit cell in A^3.
@@ -142,8 +141,6 @@
 
         return self.cell[0] * self.cell[1] * self.cell[2] * lib.sqrt(1 + 2 * lib.cos(angle[0]) * lib.cos(angle[1]) * lib.cos(angle[2]) - lib.cos(angle[0]) ** 2 - lib.cos(angle[1]) ** 2 - lib.cos(angle[2]) ** 2)
 
-=======
->>>>>>> 811335e9
 
 class CartesianLattice(Lattice):
     """
@@ -188,7 +185,6 @@
             super().__init__(self.__unitToCell(cell))
         self.basis = basis
 
-<<<<<<< HEAD
     def __unitToCell(self, unit):
         """
         Private method to convert unit cell vectors to cell parameters.
@@ -227,8 +223,6 @@
         """
         return self.inv
 
-=======
->>>>>>> 811335e9
     @property
     def unit(self):
         """
@@ -257,10 +251,6 @@
         """
         lib = sp if spf.isSympyObject(self.unit) else np
         return np.array(2 * lib.pi * (sp.Matrix(self.unit.T).inv()))
-<<<<<<< HEAD
-
-=======
->>>>>>> 811335e9
 
     @property
     def basis(self):
