import spglib
import seekpath
import numpy as np
import random
from lys_mat import sympyFuncs as spf


class Symmetry(object):
    """
    Symmetry class is used to calculate symmetry information of a crystal structure.

    Args:
        atoms (Atoms): The Atoms object to get the symmetry information from.
        lattice (CartesianLattice) : The CartesianLattice object to get the symmetry information from.

    Example::

        from lys_mat import Atom, Atoms, CartesianLattice, Symmetry
        at1 = Atom("Na", (0, 0, 0))
        at2 = Atom("Na", (0.5, 0.5, 0.5))
        atoms = Atoms([at1, at2])
        lat = CartesianLattice([4.2214, 4.2214, 4.2214, 90, 90, 90])
        sym = Symmetry(atoms, lat)
        print(sym.symmetryInfo())   #Symmetry: cubic Im-3m (No. 229), Point group: m-3m
    """

    def __init__(self, atoms, lattice):
        super().__init__()
        self._atoms = atoms
        self._lattice = lattice

    def crystalSystem(self):
        """
        Return the crystal system of the crystal structure.

        This method uses the symmetry information computed by spglib to determine
        the crystal system of the crystal structure.

        Returns:
            str: The crystal system of the crystal structure.
        """
        n = spglib.get_symmetry_dataset(self._toSpg()).number
        if n < 3:
            return "triclinic"
        elif n < 16:
            return "monoclinic"
        elif n < 75:
            return "orthorhombic"
        elif n < 143:
            return "tetragonal"
        elif n < 168:
            return "trigonal"
        elif n < 195:
            return "hexagonal"
        else:
            return "cubic"

    def standardPath(self):
        """
        Get the standard path of Brillouin zone.

        Returns:
            list of str: The standard path of Brillouin zone.
        """
        paths = seekpath.get_path(self._toSpg())["path"]
        res = [paths[0][0]]
        for pp in paths:
            for p in pp:
                if res[-1] != p:
                    res.append(p)
        return res

    def symmetryPoints(self):
        """
        Retrieve the symmetry points of the Brillouin zone.

        This method computes and returns the coordinates of the symmetry points
        in the Brillouin zone for the crystal structure using the seekpath library.

        Returns:
            dict: A dictionary containing the coordinates of the symmetry points.
        """
        return seekpath.get_path(self._toSpg())["point_coords"]

    def getSymmetryOperations(self, pointGroup=False):
        """
        Retrieve symmetry operations of the crystal structure.

        This method uses spglib to obtain the symmetry operations for the
        crystal structure. If the `pointGroup` argument is set to True, it
        returns only the rotations that correspond to the point group by
        filtering out any translations. Otherwise, it returns both the
        rotations and translations.

        Args:
            pointGroup (bool): If True, returns only symmetry operations
                            corresponding to the point group.

        Returns:
            list: A list of rotation matrices if `pointGroup` is True.
            tuple: A tuple containing lists of rotation matrices and translation vectors if `pointGroup` is False.
        """
        ops = spglib.get_symmetry(self._toSpg())
        if pointGroup:
            return [r for r, t in zip(ops['rotations'], ops['translations']) if np.allclose(t, [0, 0, 0])]
        else:
            return ops['rotations'], ops['translations']

    def irreducibleAtoms(self):
        """
        Retrieve the irreducible atoms of the crystal structure.

        The list contains the atoms in the crystal structure whose positions are not
        equivalent to any other atoms.

        Returns:
            list: A list of the irreducible atoms in the crystal structure.
        """
<<<<<<< HEAD
        n = spglib.get_symmetry_dataset(self._toSpg()).number
        if n < 3:
            return "triclinic"
        elif n < 16:
            return "monoclinic"
        elif n < 75:
            return "orthorhombic"
        elif n < 143:
            return "tetragonal"
        elif n < 168:
            return "trigonal"
        elif n < 195:
            return "hexagonal"
        else:
            return "cubic"
=======
        sym = spglib.get_symmetry_dataset(self._toSpg())
        return [self._atoms.getAtoms()[i] for i in list(set(sym.equivalent_atoms))]
>>>>>>> 811335e9

    def symmetryInfo(self):
        """
        Retrieve symmetry information of the crystal structure.

        This method uses spglib to obtain the symmetry dataset of the crystal
        structure and constructs a string containing the symmetry information.
        The string includes the crystal system, international symbol, space
        group number, and point group.

        Returns:
            str: A string representation of the symmetry information.

        Raises:
            Exception: If the symmetry information cannot be determined.
        """
        try:
            data = spglib.get_symmetry_dataset(self._toSpg())
            return "Symmetry: " + self.crystalSystem() + " " + data.international + " (No. " + str(data.number) + "), Point group: " + data.pointgroup + "\n"
        except Exception:
            return "Failed to find symmetry\n"

    def _toSpg(self):
        """
        Return the input for spglib.get_symmetry_dataset.

        This method calculates and returns the lattice and atomic positions
        in the format required by spglib.get_symmetry_dataset. If the crystal
        structure is represented by sympy expressions, the method substitutes
        the free symbols with random values and then computes the positions.

        Returns:
            tuple: A tuple containing the lattice and atomic positions.
        """

        lattice = self._lattice.unit
        atoms = self._atoms
        if spf.isSympyObject(lattice):
            lattice = spf.subs(lattice, {s: random.random() for s in spf.free_symbols(lattice)})
        if spf.isSympyObject(atoms):
            atoms = spf.subs(atoms, {s: random.random() for s in spf.free_symbols(atoms)})

        pos = []
        num = []
        for i, e in enumerate(atoms.getElements()):
            for at in atoms.getAtoms():
                if at.element == e:
                    pos.append(at.Position)
                    num.append(i + 1)
        return lattice, pos, num<|MERGE_RESOLUTION|>--- conflicted
+++ resolved
@@ -116,26 +116,8 @@
         Returns:
             list: A list of the irreducible atoms in the crystal structure.
         """
-<<<<<<< HEAD
-        n = spglib.get_symmetry_dataset(self._toSpg()).number
-        if n < 3:
-            return "triclinic"
-        elif n < 16:
-            return "monoclinic"
-        elif n < 75:
-            return "orthorhombic"
-        elif n < 143:
-            return "tetragonal"
-        elif n < 168:
-            return "trigonal"
-        elif n < 195:
-            return "hexagonal"
-        else:
-            return "cubic"
-=======
         sym = spglib.get_symmetry_dataset(self._toSpg())
         return [self._atoms.getAtoms()[i] for i in list(set(sym.equivalent_atoms))]
->>>>>>> 811335e9
 
     def symmetryInfo(self):
         """
